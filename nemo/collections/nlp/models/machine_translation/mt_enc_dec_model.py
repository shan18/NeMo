--- conflicted
+++ resolved
@@ -125,24 +125,44 @@
             # After this call, ther will be self.encoder_tokenizer and self.decoder_tokenizer
             # Which can convert between tokens and token_ids for SRC and TGT languages correspondingly.
             self.shared_embeddings = cfg.get("shared_embeddings", False)
+            encoder_tokenizer_model, decoder_tokenizer_model, encoder_vocab_file = None, None, None
+            decoder_vocab_file = None
+            if cfg.encoder_tokenizer.get('tokenizer_model') is not None:
+                encoder_tokenizer_model = self.register_artifact(
+                    "encoder_tokenizer.tokenizer_model", cfg.encoder_tokenizer.get('tokenizer_model')
+                )
+
+            if cfg.decoder_tokenizer.get('tokenizer_model') is not None:
+                decoder_tokenizer_model = self.register_artifact(
+                    "decoder_tokenizer.tokenizer_model", cfg.decoder_tokenizer.get('tokenizer_model')
+                )
+
+            if cfg.encoder_tokenizer.get('vocab_file') is not None:
+                encoder_vocab_file = (
+                    self.register_artifact("encoder_tokenizer.vocab_file", cfg.encoder_tokenizer.get('vocab_file')),
+                )
+            if cfg.decoder_tokenizer.get('vocab_file') is not None:
+                decoder_vocab_file = (
+                    self.register_artifact("decoder_tokenizer.vocab_file", cfg.encoder_tokenizer.get('vocab_file')),
+                )
             self.setup_enc_dec_tokenizers(
                 encoder_tokenizer_library=self.encoder_tokenizer_library,
-                encoder_tokenizer_model=cfg.encoder_tokenizer.get('tokenizer_model'),
+                encoder_tokenizer_model=encoder_tokenizer_model,
                 encoder_bpe_dropout=cfg.encoder_tokenizer.get('bpe_dropout', 0.0)
                 if cfg.encoder_tokenizer.get('bpe_dropout', 0.0) is not None
                 else 0.0,
                 encoder_model_name=cfg.encoder.get('model_name') if hasattr(cfg.encoder, 'model_name') else None,
                 encoder_r2l=cfg.encoder_tokenizer.get('r2l', False),
                 decoder_tokenizer_library=self.decoder_tokenizer_library,
-                encoder_tokenizer_vocab_file=cfg.encoder_tokenizer.get('vocab_file', None),
-                decoder_tokenizer_model=cfg.decoder_tokenizer.get('tokenizer_model'),
+                encoder_tokenizer_vocab_file=encoder_vocab_file,
+                decoder_tokenizer_vocab_file=decoder_vocab_file,
+                decoder_tokenizer_model=decoder_tokenizer_model,
                 decoder_bpe_dropout=cfg.decoder_tokenizer.get('bpe_dropout', 0.0)
                 if cfg.decoder_tokenizer.get('bpe_dropout', 0.0) is not None
                 else 0.0,
                 decoder_model_name=cfg.decoder.get('model_name') if hasattr(cfg.decoder, 'model_name') else None,
                 decoder_r2l=cfg.decoder_tokenizer.get('r2l', False),
                 decoder_word_tokens=cfg.decoder_tokenizer.get('word_tokens'),
-                decoder_tokenizer_vocab_file=cfg.decoder_tokenizer.get('vocab_file'),
             )
             if self.multilingual:
                 if isinstance(self.src_language, ListConfig) and isinstance(self.tgt_language, ListConfig):
@@ -185,69 +205,10 @@
                 self.register_artifact(
                     "tgt_character_vocabulary", cfg.tgt_character_vocabulary, verify_src_exists=False
                 )
-<<<<<<< HEAD
             )
 
     def __init__(self, cfg: DictConfig, trainer: Trainer = None):
         self.pre_super(cfg, trainer)
-=======
-        self.shared_embeddings = cfg.get("shared_embeddings", False)
-
-        # Instantiates tokenizers and register to be saved with NeMo Model archive
-        # After this call, ther will be self.encoder_tokenizer and self.decoder_tokenizer
-        # Which can convert between tokens and token_ids for SRC and TGT languages correspondingly.
-
-        encoder_tokenizer_model, decoder_tokenizer_model, encoder_vocab_file = None, None, None
-        if cfg.encoder_tokenizer.get('tokenizer_model') is not None:
-            encoder_tokenizer_model = self.register_artifact(
-                "encoder_tokenizer.tokenizer_model", cfg.encoder_tokenizer.get('tokenizer_model')
-            )
-
-        if cfg.decoder_tokenizer.get('tokenizer_model') is not None:
-            decoder_tokenizer_model = self.register_artifact(
-                "decoder_tokenizer.tokenizer_model", cfg.decoder_tokenizer.get('tokenizer_model')
-            )
-
-        if cfg.encoder_tokenizer.get('vocab_file') is not None:
-            encoder_vocab_file = (
-                self.register_artifact("encoder_tokenizer.vocab_file", cfg.encoder_tokenizer.get('vocab_file')),
-            )
-
-        encoder_tokenizer, decoder_tokenizer = MTEncDecModel.setup_enc_dec_tokenizers(
-            encoder_tokenizer_library=self.encoder_tokenizer_library,
-            encoder_tokenizer_model=encoder_tokenizer_model,
-            encoder_bpe_dropout=cfg.encoder_tokenizer.get('bpe_dropout', 0.0)
-            if cfg.encoder_tokenizer.get('bpe_dropout', 0.0) is not None
-            else 0.0,
-            encoder_model_name=cfg.encoder.get('model_name') if hasattr(cfg.encoder, 'model_name') else None,
-            encoder_r2l=cfg.encoder_tokenizer.get('r2l', False),
-            decoder_tokenizer_library=self.decoder_tokenizer_library,
-            encoder_tokenizer_vocab_file=encoder_vocab_file,
-            decoder_tokenizer_model=decoder_tokenizer_model,
-            decoder_bpe_dropout=cfg.decoder_tokenizer.get('bpe_dropout', 0.0)
-            if cfg.decoder_tokenizer.get('bpe_dropout', 0.0) is not None
-            else 0.0,
-            decoder_model_name=cfg.decoder.get('model_name') if hasattr(cfg.decoder, 'model_name') else None,
-            decoder_r2l=cfg.decoder_tokenizer.get('r2l', False),
-            special_tokens=self.special_tokens,
-        )
-        self.encoder_tokenizer, self.decoder_tokenizer = encoder_tokenizer, decoder_tokenizer
-
-        if self.multilingual:
-            (
-                self.source_processor_list,
-                self.target_processor_list,
-                self.multilingual_ids,
-            ) = MTEncDecModel.setup_multilingual_ids_and_processors(
-                self.src_language, self.tgt_language, self.encoder_tokenizer,
-            )
-        else:
-            # After this call, the model will have  self.source_processor and self.target_processor objects
-            self.source_processor, self.target_processor = MTEncDecModel.setup_pre_and_post_processing_utils(
-                self.src_language, self.tgt_language, self.encoder_tokenizer_library, self.decoder_tokenizer_library
-            )
-            self.multilingual_ids = [None]
->>>>>>> c88c20ed
 
         # TODO: Why is this base constructor call so late in the game?
         super().__init__(cfg=cfg, trainer=trainer)
@@ -688,21 +649,11 @@
 
         encoder_tokenizer = get_nmt_tokenizer(
             library=encoder_tokenizer_library,
-<<<<<<< HEAD
-            tokenizer_model=self.register_artifact(
-                "encoder_tokenizer.tokenizer_model", encoder_tokenizer_model, verify_src_exists=True),
-            bpe_dropout=encoder_bpe_dropout,
-            model_name=encoder_model_name,
-            vocab_file=self.register_artifact(
-                "encoder_tokenizer.vocab_file", encoder_tokenizer_vocab_file, verify_src_exists=True),
-            special_tokens=None,
-=======
             tokenizer_model=encoder_tokenizer_model,
             bpe_dropout=encoder_bpe_dropout,
             model_name=encoder_model_name,
             vocab_file=encoder_tokenizer_vocab_file,
             special_tokens=special_tokens,
->>>>>>> c88c20ed
             use_fast=False,
             r2l=encoder_r2l,
         )
@@ -712,7 +663,7 @@
             tokenizer_model=decoder_tokenizer_model,
             bpe_dropout=decoder_bpe_dropout,
             model_name=decoder_model_name,
-            vocab_file=self.register_artifact("decoder_tokenizer.vocab_file", decoder_tokenizer_vocab_file),
+            vocab_file=decoder_tokenizer_vocab_file,
             special_tokens=None,
             use_fast=False,
             r2l=decoder_r2l,
@@ -747,6 +698,7 @@
             world_size=self.world_size,
             multilingual=self.multilingual,
             multilingual_ids=self.multilingual_ids,
+            use_decoder_tips=self.use_decoder_tips,
         )
         self._train_dl = MTEncDecModel._setup_dataloader_from_config(cfg=train_data_config, dataset=self._train_ds,)
 
@@ -852,6 +804,7 @@
         world_size,
         multilingual,
         multilingual_ids,
+        use_decoder_tips=False,
     ):
         if cfg.get("use_tarred_dataset", False):
             if cfg.get("metadata_file") is None:
@@ -911,12 +864,8 @@
                     global_rank=global_rank,
                     world_size=world_size,
                     reverse_lang_direction=cfg.get("reverse_lang_direction", False),
-<<<<<<< HEAD
-                    prepend_id=self.multilingual_ids[idx] if self.multilingual else None,
-                    add_tgt_word_replacement_to_batch=self.use_decoder_tips,
-=======
                     prepend_id=multilingual_ids[idx] if multilingual else None,
->>>>>>> c88c20ed
+                    add_tgt_word_replacement_to_batch=use_decoder_tips,
                 )
                 datasets.append(dataset)
 
@@ -957,14 +906,10 @@
                     cache_data_per_node=cfg.get("cache_data_per_node", False),
                     use_cache=cfg.get("use_cache", False),
                     reverse_lang_direction=cfg.get("reverse_lang_direction", False),
-<<<<<<< HEAD
-                    prepend_id=self.multilingual_ids[idx] if self.multilingual else None,
                     add_src_num_words_to_batch=cfg.get("add_src_num_words_to_batch", False),
                     prepend_eos_in_tgt=cfg.get('prepend_eos_in_tgt', False),
-                    add_tgt_word_replacement_to_batch=self.use_decoder_tips,
-=======
+                    add_tgt_word_replacement_to_batch=use_decoder_tips,
                     prepend_id=multilingual_ids[idx] if multilingual else None,
->>>>>>> c88c20ed
                 )
                 dataset.batchify(encoder_tokenizer, decoder_tokenizer)
                 datasets.append(dataset)
@@ -1015,7 +960,13 @@
 
     @classmethod
     def _setup_eval_dataset_from_config(
-        cls, cfg: DictConfig, multilingual: bool, multilingual_ids, encoder_tokenizer, decoder_tokenizer
+        cls,
+        cfg: DictConfig,
+        multilingual: bool,
+        multilingual_ids,
+        encoder_tokenizer,
+        decoder_tokenizer,
+        use_decoder_tips=False,
     ):
         src_file_name = cfg.get('src_file_name')
         tgt_file_name = cfg.get('tgt_file_name')
@@ -1059,14 +1010,10 @@
                 cache_data_per_node=cfg.get("cache_data_per_node", False),
                 use_cache=cfg.get("use_cache", False),
                 reverse_lang_direction=cfg.get("reverse_lang_direction", False),
-<<<<<<< HEAD
-                prepend_id=self.multilingual_ids[prepend_idx] if self.multilingual else None,
                 add_src_num_words_to_batch=cfg.get("add_src_num_words_to_batch", False),
                 prepend_eos_in_tgt=cfg.get("prepend_eos_in_tgt", False),
-                add_tgt_word_replacement_to_batch=self.use_decoder_tips,
-=======
+                add_tgt_word_replacement_to_batch=use_decoder_tips,
                 prepend_id=multilingual_ids[prepend_idx] if multilingual else None,
->>>>>>> c88c20ed
             )
             dataset.batchify(encoder_tokenizer, decoder_tokenizer)
             datasets.append(dataset)
@@ -1190,24 +1137,12 @@
             if return_beam_scores:
                 all_translations, scores, best_translations = best_translations
                 scores = scores.view(-1)
-<<<<<<< HEAD
-                all_translations = self.ids_to_postprocessed_text(
-                    all_translations,
-                    self.decoder_tokenizer,
-                    self.target_processor,
-                    filter_beam_ids=self.filter_beam_ids,
-                )
-
-            best_translations = self.ids_to_postprocessed_text(
-                best_translations, self.decoder_tokenizer, self.target_processor, filter_beam_ids=self.filter_beam_ids
-=======
                 all_translations = MTEncDecModel.ids_to_postprocessed_text(
                     all_translations, self.decoder_tokenizer, self.target_processor, filter_beam_ids=True
                 )
 
             best_translations = MTEncDecModel.ids_to_postprocessed_text(
                 best_translations, self.decoder_tokenizer, self.target_processor, filter_beam_ids=True
->>>>>>> c88c20ed
             )
             inputs = MTEncDecModel.ids_to_postprocessed_text(
                 src, self.encoder_tokenizer, self.source_processor, filter_beam_ids=False
@@ -1266,15 +1201,10 @@
             list of translated strings
         """
         # __TODO__: This will reset both source and target processors even if you want to reset just one.
-<<<<<<< HEAD
-        self.setup_pre_and_post_processing_utils(source_lang, target_lang)
-=======
         if source_lang is not None or target_lang is not None:
             self.source_processor, self.target_processor = MTEncDecModel.setup_pre_and_post_processing_utils(
                 source_lang, target_lang, self.encoder_tokenizer_library, self.decoder_tokenizer_library
             )
-
->>>>>>> c88c20ed
         mode = self.training
         prepend_ids = []
         if self.multilingual:
