--- conflicted
+++ resolved
@@ -937,11 +937,7 @@
         if log_timing:
             timing = timer.export()
             timing["mean_src_length"] = src_mask.sum().cpu().item() / src_mask.shape[0]
-<<<<<<< HEAD
-            tgt, tgt_mask = self.prepare_inference_batch(best_translations, prepend_ids)
-=======
             tgt, tgt_mask = self.prepare_inference_batch(best_translations, prepend_ids, target=True)
->>>>>>> 66b5b07b
             timing["mean_tgt_length"] = tgt_mask.sum().cpu().item() / tgt_mask.shape[0]
 
             if type(return_val) is tuple:
@@ -950,8 +946,6 @@
                 return_val = (return_val, timing)
 
         return return_val
-<<<<<<< HEAD
-=======
 
     def export(self, output: str, input_example=None, **kwargs):
         encoder_exp, encoder_descr = self.encoder.export(
@@ -964,7 +958,6 @@
             **kwargs,
         )
         return encoder_exp + decoder_exp, encoder_descr + decoder_descr
->>>>>>> 66b5b07b
 
     @classmethod
     def list_available_models(cls) -> Optional[Dict[str, str]]:
