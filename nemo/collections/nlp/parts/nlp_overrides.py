--- conflicted
+++ resolved
@@ -12,7 +12,6 @@
 # See the License for the specific language governing permissions and
 # limitations under the License.
 
-<<<<<<< HEAD
 try:
     from apex.transformer import parallel_state
     from apex.transformer.pipeline_parallel.utils import get_num_microbatches
@@ -24,8 +23,6 @@
     HAVE_APEX = False
 
 import itertools
-=======
->>>>>>> 92953a5c
 import os
 import shutil
 import tempfile
@@ -60,16 +57,6 @@
 from nemo.core.connectors.save_restore_connector import SaveRestoreConnector
 from nemo.core.optim import MainParamsOptimizerWrapper
 from nemo.utils import AppState, logging
-
-try:
-    from apex.transformer import parallel_state
-
-    HAVE_APEX = True
-
-except (ImportError, ModuleNotFoundError):
-
-    HAVE_APEX = False
-
 
 class NLPDDPPlugin(DDPPlugin):
     """ DDP plugin for Pytorch Lightning. Needed to customize DDP for model parallel models.
