--- conflicted
+++ resolved
@@ -14,12 +14,6 @@
 
 import copy
 import itertools
-<<<<<<< HEAD
-import json
-import os
-import pickle as pkl
-=======
->>>>>>> 66b5b07b
 from typing import Dict, List, Optional, Union
 
 import librosa
@@ -127,17 +121,10 @@
                 manifests_files=manifest_filepath,
                 min_duration=data_layer_config.get("min_duration", None),
                 max_duration=data_layer_config.get("max_duration", None),
-<<<<<<< HEAD
-                index_by_file_id=True,  # Must set this so the manifest lines can be indexed by file ID
-            )
-            labels.update(collection.uniq_labels)
-        labels = list(labels)
-=======
                 index_by_file_id=False,
             )
             labels.update(collection.uniq_labels)
         labels = list(sorted(labels))
->>>>>>> 66b5b07b
         logging.warning(f"Total number of {len(labels)} found in all the manifest files.")
         return labels
 
@@ -169,41 +156,6 @@
                 global_rank=self.global_rank,
                 world_size=self.world_size,
             )
-<<<<<<< HEAD
-            shuffle = False
-        else:
-            if 'manifest_filepath' in config and config['manifest_filepath'] is None:
-                logging.warning(f"Could not load dataset as `manifest_filepath` was None. Provided config : {config}")
-                return None
-
-            dataset = AudioToSpeechLabelDataset(
-                manifest_filepath=config['manifest_filepath'],
-                labels=config['labels'],
-                featurizer=featurizer,
-                max_duration=config.get('max_duration', None),
-                min_duration=config.get('min_duration', None),
-                trim=config.get('trim_silence', False),
-                time_length=config.get('time_length', 8),
-                shift_length=config.get('shift_length', 0.75),
-                normalize_audio=config.get('normalize_audio', False),
-            )
-
-        if type(dataset) is ChainDataset:
-            collate_ds = dataset.datasets[0]
-        else:
-            collate_ds = dataset
-
-        # self.labels = collate_ds.labels
-
-        if self.task == 'diarization':
-            logging.info("Setting up diarization parameters")
-            collate_fn = collate_ds.sliced_seq_collate_fn
-            shuffle = False
-        else:
-            logging.info("Setting up identification parameters")
-            collate_fn = collate_ds.fixed_seq_collate_fn
-
-=======
             shuffle = False
         else:
             if 'manifest_filepath' in config and config['manifest_filepath'] is None:
@@ -228,7 +180,6 @@
         # self.labels = collate_ds.labels
         collate_fn = collate_ds.fixed_seq_collate_fn
 
->>>>>>> 66b5b07b
         batch_size = config['batch_size']
         return torch.utils.data.DataLoader(
             dataset=dataset,
@@ -249,25 +200,11 @@
 
     def setup_validation_data(self, val_data_layer_config: Optional[Union[DictConfig, Dict]]):
         val_data_layer_config['labels'] = self.labels
-<<<<<<< HEAD
-        self.task = 'identification'
-=======
->>>>>>> 66b5b07b
         self._validation_dl = self.__setup_dataloader_from_config(config=val_data_layer_config)
 
     def setup_test_data(self, test_data_layer_params: Optional[Union[DictConfig, Dict]]):
         if hasattr(self, 'dataset'):
             test_data_layer_params['labels'] = self.labels
-<<<<<<< HEAD
-
-        if 'task' in test_data_layer_params and test_data_layer_params['task']:
-            self.task = test_data_layer_params['task'].lower()
-            self.time_length = test_data_layer_params.get('time_length', 1.5)
-            self.shift_length = test_data_layer_params.get('shift_length', 0.75)
-        else:
-            self.task = 'identification'
-=======
->>>>>>> 66b5b07b
 
         self.embedding_dir = test_data_layer_params.get('embedding_dir', './')
         self._test_dl = self.__setup_dataloader_from_config(config=test_data_layer_params)
@@ -397,18 +334,11 @@
         it sets up labels for provided finetune data from manifest files
 
         Args:
-<<<<<<< HEAD
-        model_config: cfg which has train_ds, optional validation_ds, optional test_ds and
-        mandatory encoder and decoder model params
-        make sure you set num_classes correctly for finetune data
-        Returns: None
-=======
             model_config: cfg which has train_ds, optional validation_ds, optional test_ds, 
             mandatory encoder and decoder model params. Make sure you set num_classes correctly for finetune data.
 
         Returns: 
             None
->>>>>>> 66b5b07b
         """
         logging.info("Setting up data loaders with manifests provided from model_config")
 
