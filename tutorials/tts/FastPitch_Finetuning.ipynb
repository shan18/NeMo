--- conflicted
+++ resolved
@@ -1,713 +1,4 @@
 {
-<<<<<<< HEAD
- "cells": [
-  {
-   "cell_type": "markdown",
-   "id": "b5c36beb",
-   "metadata": {
-    "id": "8d0bbac2"
-   },
-   "source": [
-    "# Finetuning FastPitch for a new speaker\n",
-    "\n",
-    "In this tutorial, we will finetune a single speaker FastPitch (with alignment) model on 5 mins of a new speaker's data. We will finetune the model parameters only on the new speaker's text and speech pairs (though see the section at the end to learn more about mixing speaker data).\n",
-    "\n",
-    "We will download the training data, then generate and run a training command to finetune Fastpitch on 5 mins of data, and synthesize the audio from the trained checkpoint.\n",
-    "\n",
-    "A final section will describe approaches to improve audio quality past this notebook."
-   ]
-  },
-  {
-   "cell_type": "markdown",
-   "id": "4881d33e",
-   "metadata": {
-    "id": "nGw0CBaAtmQ6"
-   },
-   "source": [
-    "In this tutorial, we will finetune a single speaker FastPitch (with alignment) model on limited amount of new speaker's data. We cover two finetuning techniques: \n",
-    "1. We finetune the model parameters only on new speaker's text and speech pairs; \n",
-    "2. We add a learnable speaker embedding layer to the model, and finetune on a mixture of original speaker's and new speaker's data.\n",
-    "\n",
-    "We will first prepare filelists containing the audiopaths and text of the samples on which we wish to finetune the model, then generate and run a training command to finetune Fastpitch on 5 mins of data, and finally synthesize the audio from the trained checkpoint."
-   ]
-  },
-  {
-   "cell_type": "code",
-   "execution_count": null,
-   "id": "df5e057b",
-   "metadata": {
-    "id": "U7bOoIgLttRC"
-   },
-   "outputs": [],
-   "source": [
-    "\"\"\"\n",
-    "You can either run this notebook locally (if you have all the dependencies and a GPU) or on Google Colab.\n",
-    "Instructions for setting up Colab are as follows:\n",
-    "1. Open a new Python 3 notebook.\n",
-    "2. Import this notebook from GitHub (File -> Upload Notebook -> \"GITHUB\" tab -> copy/paste GitHub URL)\n",
-    "3. Connect to an instance with a GPU (Runtime -> Change runtime type -> select \"GPU\" for hardware accelerator)\n",
-    "4. Run this cell to set up dependencies.\n",
-    "\"\"\"\n",
-    "BRANCH = 'r1.8.0'\n",
-    "# # If you're using Google Colab and not running locally, uncomment and run this cell.\n",
-    "# !apt-get install sox libsndfile1 ffmpeg\n",
-    "# !pip install wget unidecode pynini==2.1.4\n",
-    "# !python -m pip install git+https://github.com/NVIDIA/NeMo.git@$BRANCH#egg=nemo_toolkit[all]"
-   ]
-  },
-  {
-   "cell_type": "markdown",
-   "id": "c4f10958",
-   "metadata": {
-    "id": "2502cf61"
-   },
-   "source": [
-    "## Downloading data"
-   ]
-  },
-  {
-   "cell_type": "markdown",
-   "id": "69e622c9",
-   "metadata": {
-    "id": "81fa2c02"
-   },
-   "source": [
-    "For our tutorial, we will use a small part of the Hi-Fi Multi-Speaker English TTS (Hi-Fi TTS) dataset. You can read more about dataset [here](https://arxiv.org/abs/2104.01497). We will use speaker 6097 as the target speaker, and only a 5-minute subset of audio will be used for this fine-tuning example. We additionally resample audio to 22050 kHz."
-   ]
-  },
-  {
-   "cell_type": "code",
-   "execution_count": null,
-   "id": "067c0a6c",
-   "metadata": {
-    "id": "VIFgqxLOpxha"
-   },
-   "outputs": [],
-   "source": [
-    "!wget https://nemo-public.s3.us-east-2.amazonaws.com/6097_5_mins.tar.gz  # Contains 10MB of data\n",
-    "!tar -xzf 6097_5_mins.tar.gz"
-   ]
-  },
-  {
-   "cell_type": "markdown",
-   "id": "b67737e5",
-   "metadata": {
-    "id": "gSQqq0fBqy8K"
-   },
-   "source": [
-    "Looking at `manifest.json`, we see a standard NeMo json that contains the filepath, text, and duration. Please note that our `manifest.json` contains the relative path.\n",
-    "\n",
-    "Let's make sure that the entries look something like this:\n",
-    "\n",
-    "```\n",
-    "{\"audio_filepath\": \"audio/presentpictureofnsw_02_mann_0532.wav\", \"text\": \"not to stop more than ten minutes by the way\", \"duration\": 2.6, \"text_no_preprocessing\": \"not to stop more than ten minutes by the way,\", \"text_normalized\": \"not to stop more than ten minutes by the way,\"}\n",
-    "```"
-   ]
-  },
-  {
-   "cell_type": "code",
-   "execution_count": null,
-   "id": "526ae2e9",
-   "metadata": {},
-   "outputs": [],
-   "source": [
-    "!head -n 1 ./6097_5_mins/manifest.json"
-   ]
-  },
-  {
-   "cell_type": "markdown",
-   "id": "3076f65a",
-   "metadata": {},
-   "source": [
-    "Let's take 2 samples from the dataset and split it off into a validation set. Then, split all other samples into the training set.\n",
-    "\n",
-    "As mentioned, since the paths in the manifest are relative, we also create a symbolic link to the audio folder such that `audio/` goes to the correct directory."
-   ]
-  },
-  {
-   "cell_type": "code",
-   "execution_count": null,
-   "id": "8d7946ae",
-   "metadata": {
-    "id": "B8gVfp5SsuDd"
-   },
-   "outputs": [],
-   "source": [
-    "make_sub_file_list(92, \"clean\", \"train\", None, 5)\n",
-    "mix_file_list(92, \"clean\", \"train\", None, 5, 8051, \"other\", n_orig=5000)\n",
-    "make_sub_file_list(92, \"clean\", \"dev\", None, None)"
-   ]
-  },
-  {
-   "cell_type": "markdown",
-   "id": "bf1f9c46",
-   "metadata": {
-    "id": "lhhg2wBNtW0r"
-   },
-   "source": [
-    "Let's also download the pretrained checkpoint that we want to finetune from. NeMo will save checkpoints to `~/.cache`, so let's move that to our current directory. \n",
-    "\n",
-    "*Note: please, check that `home_path` refers to your home folder. Otherwise, change it manually.*"
-   ]
-  },
-  {
-   "cell_type": "code",
-   "execution_count": null,
-   "id": "ed1898b9",
-   "metadata": {},
-   "outputs": [],
-   "source": [
-    "home_path = !(echo $HOME)\n",
-    "home_path = home_path[0]\n",
-    "print(home_path)"
-   ]
-  },
-  {
-   "cell_type": "code",
-   "execution_count": null,
-   "id": "dbaae91a",
-   "metadata": {
-    "id": "LggELooctXCT",
-    "scrolled": true
-   },
-   "outputs": [],
-   "source": [
-    "import os\n",
-    "import json\n",
-    "\n",
-    "import torch\n",
-    "import IPython.display as ipd\n",
-    "from matplotlib.pyplot import imshow\n",
-    "from matplotlib import pyplot as plt\n",
-    "\n",
-    "from nemo.collections.tts.models import FastPitchModel\n",
-    "FastPitchModel.from_pretrained(\"tts_en_fastpitch\")\n",
-    "\n",
-    "from pathlib import Path\n",
-    "nemo_files = [p for p in Path(f\"{home_path}/.cache/torch/NeMo/\").glob(\"**/tts_en_fastpitch_align.nemo\")]\n",
-    "print(f\"Copying {nemo_files[0]} to ./\")\n",
-    "Path(\"./tts_en_fastpitch_align.nemo\").write_bytes(nemo_files[0].read_bytes())"
-   ]
-  },
-  {
-   "cell_type": "markdown",
-   "id": "49aa5048",
-   "metadata": {
-    "id": "6c8b13b8"
-   },
-   "source": [
-    "To finetune the FastPitch model on the above created filelists, we use the `examples/tts/fastpitch_finetune.py` script to train the models with the `fastpitch_align_v1.05.yaml` configuration.\n",
-    "\n",
-    "Let's grab those files."
-   ]
-  },
-  {
-   "cell_type": "code",
-   "execution_count": null,
-   "id": "200c7b26",
-   "metadata": {
-    "id": "3zg2H-32dNBU"
-   },
-   "outputs": [],
-   "source": [
-    "!wget https://raw.githubusercontent.com/nvidia/NeMo/$BRANCH/examples/tts/fastpitch_finetune.py\n",
-    "\n",
-    "!mkdir -p conf \\\n",
-    "&& cd conf \\\n",
-    "&& wget https://raw.githubusercontent.com/nvidia/NeMo/$BRANCH/examples/tts/conf/fastpitch_align_v1.05.yaml \\\n",
-    "&& cd .."
-   ]
-  },
-  {
-   "cell_type": "markdown",
-   "id": "5415162b",
-   "metadata": {},
-   "source": [
-    "We also need some additional files (see `FastPitch_MixerTTS_Training.ipynb` tutorial for more details) for training. Let's download these, too."
-   ]
-  },
-  {
-   "cell_type": "code",
-   "execution_count": null,
-   "id": "20374059",
-   "metadata": {},
-   "outputs": [],
-   "source": [
-    "# additional files\n",
-    "!mkdir -p tts_dataset_files && cd tts_dataset_files \\\n",
-    "&& wget https://raw.githubusercontent.com/NVIDIA/NeMo/$BRANCH/scripts/tts_dataset_files/cmudict-0.7b_nv22.01 \\\n",
-    "&& wget https://raw.githubusercontent.com/NVIDIA/NeMo/$BRANCH/scripts/tts_dataset_files/heteronyms-030921 \\\n",
-    "&& wget https://raw.githubusercontent.com/NVIDIA/NeMo/$BRANCH/nemo_text_processing/text_normalization/en/data/whitelist_lj_speech.tsv \\\n",
-    "&& cd .."
-   ]
-  },
-  {
-   "cell_type": "markdown",
-   "id": "779af190",
-   "metadata": {
-    "id": "ef75d1d5"
-   },
-   "source": [
-    "## Finetuning FastPitch"
-   ]
-  },
-  {
-   "cell_type": "markdown",
-   "id": "094c3383",
-   "metadata": {
-    "id": "12b5511c"
-   },
-   "source": [
-    "The generated command should look something like this. We can ofcourse tweak things like epochs/learning rate if we like\n",
-    "\n",
-    "**NOTE: This will take about 50 minutes on colab's K80 GPUs.**"
-   ]
-  },
-  {
-   "cell_type": "code",
-   "execution_count": null,
-   "id": "1e69d923",
-   "metadata": {
-    "id": "reY1LV4lwWoq"
-   },
-   "outputs": [],
-   "source": [
-    "# TODO(oktai15): remove +model.text_tokenizer.add_blank_at=true when we update FastPitch checkpoint\n",
-    "!(python fastpitch_finetune.py --config-name=fastpitch_align_v1.05.yaml \\\n",
-    "  train_dataset=./6097_manifest_train_dur_5_mins_local.json \\\n",
-    "  validation_datasets=./6097_manifest_dev_ns_all_local.json \\\n",
-    "  sup_data_path=./fastpitch_sup_data \\\n",
-    "  phoneme_dict_path=tts_dataset_files/cmudict-0.7b_nv22.01 \\\n",
-    "  heteronyms_path=tts_dataset_files/heteronyms-030921 \\\n",
-    "  whitelist_path=tts_dataset_files/whitelist_lj_speech.tsv \\\n",
-    "  exp_manager.exp_dir=./ljspeech_to_6097_no_mixing_5_mins \\\n",
-    "  +init_from_nemo_model=./tts_en_fastpitch_align.nemo \\\n",
-    "  +trainer.max_steps=1000 ~trainer.max_epochs \\\n",
-    "  trainer.check_val_every_n_epoch=25 \\\n",
-    "  model.train_ds.dataloader_params.batch_size=24 model.validation_ds.dataloader_params.batch_size=24 \\\n",
-    "  model.n_speakers=1 model.pitch_mean=121.9 model.pitch_std=23.1 \\\n",
-    "  model.pitch_fmin=30 model.pitch_fmax=512 model.optim.lr=2e-4 \\\n",
-    "  ~model.optim.sched model.optim.name=adam trainer.devices=1 trainer.strategy=null \\\n",
-    "  +model.text_tokenizer.add_blank_at=true \\\n",
-    ")"
-   ]
-  },
-  {
-   "cell_type": "markdown",
-   "id": "c67a1086",
-   "metadata": {
-    "id": "j2svKvd1eMhf"
-   },
-   "source": [
-    "Let's take a closer look at the training command:\n",
-    "\n",
-    "* `--config-name=fastpitch_align_v1.05.yaml`\n",
-    "  * We first tell the script what config file to use.\n",
-    "\n",
-    "* `train_dataset=./6097_manifest_train_dur_5_mins_local.json \n",
-    "  validation_datasets=./6097_manifest_dev_ns_all_local.json \n",
-    "  sup_data_path=./fastpitch_sup_data`\n",
-    "  * We tell the script what manifest files to train and eval on, as well as where supplementary data is located (or will be calculated and saved during training if not provided).\n",
-    "  \n",
-    "* `phoneme_dict_path=tts_dataset_files/cmudict-0.7b_nv22.01 \n",
-    "heteronyms_path=tts_dataset_files/heteronyms-030921\n",
-    "whitelist_path=tts_dataset_files/whitelist_lj_speech.tsv \n",
-    "`\n",
-    "  * We tell the script where `phoneme_dict_path`, `heteronyms-030921` and `whitelist_path` are located. These are the additional files we downloaded earlier, and are used in preprocessing the data.\n",
-    "  \n",
-    "* `exp_manager.exp_dir=./ljspeech_to_6097_no_mixing_5_mins`\n",
-    "  * Where we want to save our log files, tensorboard file, checkpoints, and more.\n",
-    "\n",
-    "* `+init_from_nemo_model=./tts_en_fastpitch_align.nemo`\n",
-    "  * We tell the script what checkpoint to finetune from.\n",
-    "\n",
-    "* `+trainer.max_steps=1000 ~trainer.max_epochs trainer.check_val_every_n_epoch=25`\n",
-    "  * For this experiment, we tell the script to train for 1000 training steps/iterations rather than specifying a number of epochs to run. Since the config file specifies `max_epochs` instead, we need to remove that using `~trainer.max_epochs`.\n",
-    "\n",
-    "* `model.train_ds.dataloader_params.batch_size=24 model.validation_ds.dataloader_params.batch_size=24`\n",
-    "  * Set batch sizes for the training and validation data loaders.\n",
-    "\n",
-    "* `model.n_speakers=1`\n",
-    "  * The number of speakers in the data. There is only 1 for now, but we will revisit this parameter later in the notebook.\n",
-    "\n",
-    "* `model.pitch_mean=121.9 model.pitch_std=23.1 model.pitch_fmin=30 model.pitch_fmax=512`\n",
-    "  * For the new speaker, we need to define new pitch hyperparameters for better audio quality.\n",
-    "  * These parameters work for speaker 6097 from the Hi-Fi TTS dataset.\n",
-    "  * For speaker 92, we suggest `model.pitch_mean=214.5 model.pitch_std=30.9 model.pitch_fmin=80 model.pitch_fmax=512`.\n",
-    "  * fmin and fmax are hyperparameters to librosa's pyin function. We recommend tweaking these per speaker.\n",
-    "  * After fmin and fmax are defined, pitch mean and std can be easily extracted.\n",
-    "\n",
-    "* `model.optim.lr=2e-4 ~model.optim.sched model.optim.name=adam`\n",
-    "  * For fine-tuning, we lower the learning rate.\n",
-    "  * We use a fixed learning rate of 2e-4.\n",
-    "  * We switch from the lamb optimizer to the adam optimizer.\n",
-    "\n",
-    "* `trainer.devices=1 trainer.strategy=null`\n",
-    "  * For this notebook, we default to 1 gpu which means that we do not need ddp.\n",
-    "  * If you have the compute resources, feel free to scale this up to the number of free gpus you have available.\n",
-    "  * Please remove the `trainer.strategy=null` section if you intend on multi-gpu training."
-   ]
-  },
-  {
-   "cell_type": "markdown",
-   "id": "86675c74",
-   "metadata": {
-    "id": "c3bdf1ed"
-   },
-   "source": [
-    "## Synthesize Samples from Finetuned Checkpoints"
-   ]
-  },
-  {
-   "cell_type": "markdown",
-   "id": "908ad3bb",
-   "metadata": {
-    "id": "f2b46325"
-   },
-   "source": [
-    "Once we have finetuned our FastPitch model, we can synthesize the audio samples for given text using the following inference steps. We use a HiFi-GAN vocoder trained on LJSpeech.\n",
-    "\n",
-    "We define some helper functions as well."
-   ]
-  },
-  {
-   "cell_type": "code",
-   "execution_count": null,
-   "id": "f5e85644",
-   "metadata": {
-    "id": "886c91dc"
-   },
-   "outputs": [],
-   "source": [
-    "from nemo.collections.tts.models import HifiGanModel\n",
-    "from nemo.collections.tts.models import FastPitchModel\n",
-    "\n",
-    "vocoder = HifiGanModel.from_pretrained(\"tts_hifigan\")\n",
-    "vocoder = vocoder.eval().cuda()"
-   ]
-  },
-  {
-   "cell_type": "code",
-   "execution_count": null,
-   "id": "559a4333",
-   "metadata": {
-    "id": "0a4c986f"
-   },
-   "outputs": [],
-   "source": [
-    "def infer(spec_gen_model, vocoder_model, str_input, speaker=None):\n",
-    "    \"\"\"\n",
-    "    Synthesizes spectrogram and audio from a text string given a spectrogram synthesis and vocoder model.\n",
-    "    \n",
-    "    Args:\n",
-    "        spec_gen_model: Spectrogram generator model (FastPitch in our case)\n",
-    "        vocoder_model: Vocoder model (HiFiGAN in our case)\n",
-    "        str_input: Text input for the synthesis\n",
-    "        speaker: Speaker ID\n",
-    "    \n",
-    "    Returns:\n",
-    "        spectrogram and waveform of the synthesized audio.\n",
-    "    \"\"\"\n",
-    "    with torch.no_grad():\n",
-    "        parsed = spec_gen_model.parse(str_input)\n",
-    "        if speaker is not None:\n",
-    "            speaker = torch.tensor([speaker]).long().to(device=spec_gen_model.device)\n",
-    "        spectrogram = spec_gen_model.generate_spectrogram(tokens=parsed, speaker=speaker)\n",
-    "        audio = vocoder_model.convert_spectrogram_to_audio(spec=spectrogram)\n",
-    "        \n",
-    "    if spectrogram is not None:\n",
-    "        if isinstance(spectrogram, torch.Tensor):\n",
-    "            spectrogram = spectrogram.to('cpu').numpy()\n",
-    "        if len(spectrogram.shape) == 3:\n",
-    "            spectrogram = spectrogram[0]\n",
-    "    if isinstance(audio, torch.Tensor):\n",
-    "        audio = audio.to('cpu').numpy()\n",
-    "    return spectrogram, audio\n",
-    "\n",
-    "def get_best_ckpt_from_last_run(\n",
-    "        base_dir, \n",
-    "        new_speaker_id, \n",
-    "        duration_mins, \n",
-    "        mixing_enabled, \n",
-    "        original_speaker_id, \n",
-    "        model_name=\"FastPitch\"\n",
-    "    ):    \n",
-    "    mixing = \"no_mixing\" if not mixing_enabled else \"mixing\"\n",
-    "    \n",
-    "    d = f\"{original_speaker_id}_to_{new_speaker_id}_{mixing}_{duration_mins}_mins\"\n",
-    "    \n",
-    "    exp_dirs = list([i for i in (Path(base_dir) / d / model_name).iterdir() if i.is_dir()])\n",
-    "    last_exp_dir = sorted(exp_dirs)[-1]\n",
-    "    \n",
-    "    last_checkpoint_dir = last_exp_dir / \"checkpoints\"\n",
-    "    \n",
-    "    last_ckpt = list(last_checkpoint_dir.glob('*-last.ckpt'))\n",
-    "\n",
-    "    if len(last_ckpt) == 0:\n",
-    "        raise ValueError(f\"There is no last checkpoint in {last_checkpoint_dir}.\")\n",
-    "    \n",
-    "    return str(last_ckpt[0])"
-   ]
-  },
-  {
-   "cell_type": "markdown",
-   "id": "3d07c870",
-   "metadata": {
-    "id": "0153bd5a"
-   },
-   "source": [
-    "Specify the speaker ID, duration of the dataset in minutes, and speaker mixing variables to find the relevant checkpoint (for example, we've saved our model in `ljspeech_to_6097_no_mixing_5_mins/`) and compare the synthesized audio with validation samples of the new speaker.\n",
-    "\n",
-    "The mixing variable is False for now, but we include some code to handle multiple speakers for reference."
-   ]
-  },
-  {
-   "cell_type": "code",
-   "execution_count": null,
-   "id": "5ad71372",
-   "metadata": {
-    "id": "8901f88b",
-    "scrolled": false
-   },
-   "outputs": [],
-   "source": [
-    "new_speaker_id = 92\n",
-    "duration_mins = 5\n",
-    "mixing = False\n",
-    "original_speaker_id = 8051\n",
-    "\n",
-    "\n",
-    "last_ckpt = get_best_ckpt_from_last_run(\"./\", new_speaker_id, duration_mins, mixing, original_speaker_id)\n",
-    "print(last_ckpt)\n",
-    "\n",
-    "spec_model = FastPitchModel.load_from_checkpoint(last_ckpt)\n",
-    "spec_model.eval().cuda()\n",
-    "\n",
-    "# Only need to set speaker_id if there is more than one speaker\n",
-    "speaker_id = None\n",
-    "if mixing:\n",
-    "    speaker_id = 1\n",
-    "\n",
-    "num_val = 2  # Number of validation samples\n",
-    "val_records = []\n",
-    "with open(f\"{new_speaker_id}_manifest_dev_ns_all_local.json\", \"r\") as f:\n",
-    "    for i, line in enumerate(f):\n",
-    "        val_records.append(json.loads(line))\n",
-    "        if len(val_records) >= num_val:\n",
-    "            break\n",
-    "            \n",
-    "for val_record in val_records:\n",
-    "    print(\"Real validation audio\")\n",
-    "    ipd.display(ipd.Audio(val_record['audio_filepath'], rate=22050))\n",
-    "    print(f\"SYNTHESIZED FOR -- Speaker: {new_speaker_id} | Dataset size: {duration_mins} mins | Mixing:{mixing} | Text: {val_record['text']}\")\n",
-    "    spec, audio = infer(spec_model, vocoder, val_record['text'], speaker=speaker_id)\n",
-    "    ipd.display(ipd.Audio(audio, rate=22050))\n",
-    "    %matplotlib inline\n",
-    "    imshow(spec, origin=\"lower\", aspect=\"auto\")\n",
-    "    plt.show()"
-   ]
-  },
-  {
-   "cell_type": "markdown",
-   "id": "28454638",
-   "metadata": {
-    "id": "ge2s7s9-w3py"
-   },
-   "source": [
-    "## Improving Speech Quality\n",
-    "\n",
-    "We see that from fine-tuning FastPitch, we were able to generate audio in a male voice but the audio quality is not as good as we expect. We recommend two steps to improve audio quality:\n",
-    "\n",
-    "* Finetuning HiFi-GAN\n",
-    "* Adding more data\n",
-    "\n",
-    "**Note that both of these steps are outside the scope of the notebook due to the limited compute available on Colab, but the code is included below for you to use outside of this notebook.**\n",
-    "\n",
-    "### Finetuning HiFi-GAN\n",
-    "From the synthesized samples, there might be audible audio crackling. To fix this, we need to finetune HiFi-GAN on the new speaker's data. HiFi-GAN shows improvement using **synthesized mel spectrograms**, so the first step is to generate mel spectrograms with our finetuned FastPitch model to use as input.\n",
-    "\n",
-    "The code below uses our finetuned model to generate synthesized mels for the training set we have been using. You will also need to do the same for the validation set (code should be very similar, just with paths changed)."
-   ]
-  },
-  {
-   "cell_type": "code",
-   "execution_count": null,
-   "id": "b17d3760",
-   "metadata": {},
-   "outputs": [],
-   "source": [
-    "import json\n",
-    "import numpy as np\n",
-    "import torch\n",
-    "import soundfile as sf\n",
-    "\n",
-    "from pathlib import Path\n",
-    "\n",
-    "from nemo.collections.tts.torch.helpers import BetaBinomialInterpolator\n",
-    "\n",
-    "\n",
-    "def load_wav(audio_file):\n",
-    "    with sf.SoundFile(audio_file, 'r') as f:\n",
-    "        samples = f.read(dtype='float32')\n",
-    "    return samples.transpose()\n",
-    "\n",
-    "# Get records from the training manifest\n",
-    "manifest_path = \"./6097_manifest_train_dur_5_mins_local.json\"\n",
-    "records = []\n",
-    "with open(manifest_path, \"r\") as f:\n",
-    "    for i, line in enumerate(f):\n",
-    "        records.append(json.loads(line))\n",
-    "\n",
-    "beta_binomial_interpolator = BetaBinomialInterpolator()\n",
-    "spec_model.eval()\n",
-    "\n",
-    "device = spec_model.device\n",
-    "\n",
-    "save_dir = Path(\"./6097_manifest_train_dur_5_mins_local_mels\")\n",
-    "save_dir.mkdir(exist_ok=True, parents=True)\n",
-    "\n",
-    "# Generate a spectrograms (we need to use ground truth alignment for correct matching between audio and mels)\n",
-    "for i, r in enumerate(records):\n",
-    "    audio = load_wav(r[\"audio_filepath\"])\n",
-    "    audio = torch.from_numpy(audio).unsqueeze(0).to(device)\n",
-    "    audio_len = torch.tensor(audio.shape[1], dtype=torch.long, device=device).unsqueeze(0)\n",
-    "    \n",
-    "    # Again, our finetuned FastPitch model doesn't use multiple speakers,\n",
-    "    # but we keep the code to support it here for reference\n",
-    "    if spec_model.fastpitch.speaker_emb is not None and \"speaker\" in r:\n",
-    "        speaker = torch.tensor([r['speaker']]).to(device)\n",
-    "    else:\n",
-    "        speaker = None\n",
-    "    \n",
-    "    with torch.no_grad():\n",
-    "        if \"normalized_text\" in r:\n",
-    "            text = spec_model.parse(r[\"normalized_text\"], normalize=False)\n",
-    "        else:\n",
-    "            text = spec_model.parse(r['text'])\n",
-    "        \n",
-    "        text_len = torch.tensor(text.shape[-1], dtype=torch.long, device=device).unsqueeze(0)\n",
-    "    \n",
-    "        spect, spect_len = spec_model.preprocessor(input_signal=audio, length=audio_len)\n",
-    "\n",
-    "        # Generate attention prior and spectrogram inputs for HiFi-GAN\n",
-    "        attn_prior = torch.from_numpy(\n",
-    "          beta_binomial_interpolator(spect_len.item(), text_len.item())\n",
-    "        ).unsqueeze(0).to(text.device)\n",
-    "            \n",
-    "        spectrogram = spec_model.forward(\n",
-    "          text=text, \n",
-    "          input_lens=text_len, \n",
-    "          spec=spect, \n",
-    "          mel_lens=spect_len, \n",
-    "          attn_prior=attn_prior,\n",
-    "          speaker=speaker,\n",
-    "        )[0]\n",
-    "        \n",
-    "        save_path = save_dir / f\"mel_{i}.npy\"\n",
-    "        np.save(save_path, spectrogram[0].to('cpu').numpy())\n",
-    "        r[\"mel_filepath\"] = str(save_path)\n",
-    "\n",
-    "hifigan_manifest_path = \"hifigan_train_ft.json\"\n",
-    "with open(hifigan_manifest_path, \"w\") as f:\n",
-    "    for r in records:\n",
-    "        f.write(json.dumps(r) + '\\n')\n",
-    "# Please do the same for the validation json. Code is omitted."
-   ]
-  },
-  {
-   "cell_type": "markdown",
-   "id": "843674e7",
-   "metadata": {},
-   "source": [
-    "We can then finetune hifigan similarly to fastpitch using NeMo's [hifigan_finetune.py](https://github.com/NVIDIA/NeMo/blob/main/examples/tts/hifigan_finetune.py) and [hifigan.yaml](https://github.com/NVIDIA/NeMo/blob/main/examples/tts/conf/hifigan/hifigan.yaml):\n",
-    "\n",
-    "```bash\n",
-    "python examples/tts/hifigan_finetune.py \\\n",
-    "--config-name=hifigan.yaml \\\n",
-    "model.train_ds.dataloader_params.batch_size=32 \\\n",
-    "model.max_steps=1000 \\\n",
-    "model.optim.lr=0.0001 \\\n",
-    "~model.optim.sched \\\n",
-    "train_dataset=./hifigan_train_ft.json \\\n",
-    "validation_datasets=./hifigan_val_ft.json \\\n",
-    "exp_manager.exp_dir=hifigan_ft \\\n",
-    "+init_from_nemo_model=tts_hifigan.nemo \\\n",
-    "trainer.check_val_every_n_epoch=10 \\\n",
-    "model.train_ds=hifigan_train_ft.json \\\n",
-    "model.validation_ds=<your_hifigan_val_manifest>\n",
-    "```\n",
-    "\n",
-    "Like when finetuning FastPitch, we lower the learning rate and get rid of the optimizer schedule for finetuning. You will need to create `<your_hifigan_val_manifest>` and the synthesized mels corresponding to it.\n",
-    "\n",
-    "As mentioned, the above command is not runnable in Colab due to limited compute resources, but you are free to finetune HiFi-GAN on your own machines.\n",
-    "\n",
-    "### Adding more data\n",
-    "We can add more data in two ways. They can be combined for the best effect:\n",
-    "\n",
-    "* **Add more training data from the new speaker**\n",
-    "\n",
-    "The entire notebook can be repeated from the top after a new JSON manifest is defined that includes the additional data. Modify your finetuning commands to point to the new manifest. Be sure to increase the number of steps as more data is added to both the FastPitch and HiFi-GAN finetuning.\n",
-    "\n",
-    "We recommend **1000 steps per minute of audio for fastpitch and 500 steps per minute of audio for HiFi-GAN**.\n",
-    "\n",
-    "* **Mix new speaker data with old speaker data**\n",
-    "\n",
-    "We recommend finetuning FastPitch (but not HiFi-GAN) using both old speaker data (LJSpeech in this notebook) and the new speaker data. In this case, please modify the JSON manifests when finetuning FastPitch to include speaker information by adding a `speaker` field to each entry:\n",
-    "\n",
-    "```\n",
-    "{\"audio_filepath\": \"new_speaker.wav\", \"text\": \"sample\", \"duration\": 2.6, \"speaker\": 1}\n",
-    "{\"audio_filepath\": \"old_speaker.wav\", \"text\": \"LJSpeech sample\", \"duration\": 2.6, \"speaker\": 0}\n",
-    "```\n",
-    "\n",
-    "5 hours of data from the old speaker should be sufficient for training; it's up to you how much data from the old speaker to use in validation.\n",
-    "\n",
-    "For the training manifest, since we likely have less data from the new speaker, we need to ensure that the model sees a similar amount of new data and old data. We can do this by repeating samples from the new speaker until we have an equivalent number of samples from the old and new speaker. For each sample from the old speaker, please add a sample from the new speaker in the .json.\n",
-    "\n",
-    "As a toy example, if we use 4 samples of the old speaker and only 2 samples of the new speaker, we would want the order of samples in our manifest to look something like this:\n",
-    "\n",
-    "```\n",
-    "old_speaker_sample_0\n",
-    "new_speaker_sample_0\n",
-    "old_speaker_sample_1\n",
-    "new_speaker_sample_1\n",
-    "old_speaker_sample_2\n",
-    "new_speaker_sample_0  # Start repeat of new speaker samples\n",
-    "old_speaker_sample_3\n",
-    "new_speaker_sample_1\n",
-    "```\n",
-    "\n",
-    "Once the manifests are created, we can modify the FastPitch training command to point to the new training and validation JSON files.\n",
-    "\n",
-    "We also need to update `model.n_speakers=1` to `model.n_speakers=2`, as well as update the `sup_data_types` specified in the config file to include `speaker_id` (`sup_data_types=[align_prior_matrix,pitch,speaker_id]`). Updating these two fields is very important--otherwise the model will not recognize that there is more than one speaker!\n",
-    "\n",
-    "Ensure the pitch statistics correspond to the new speaker rather than the old speaker for best results.\n",
-    "\n",
-    "**For HiFiGAN finetuning, the training should be done on the new speaker data.**"
-   ]
-  }
- ],
- "metadata": {
-  "kernelspec": {
-   "display_name": "Python 3",
-   "language": "python",
-   "name": "python3"
-  },
-  "language_info": {
-   "codemirror_mode": {
-    "name": "ipython",
-    "version": 3
-   },
-   "file_extension": ".py",
-   "mimetype": "text/x-python",
-   "name": "python",
-   "nbconvert_exporter": "python",
-   "pygments_lexer": "ipython3",
-   "version": "3.9.7"
-  }
- },
- "nbformat": 4,
- "nbformat_minor": 5
-=======
     "cells": [
         {
             "cell_type": "markdown",
@@ -1424,5 +715,4 @@
     },
     "nbformat": 4,
     "nbformat_minor": 5
->>>>>>> ad914105
 }