{
 "cells": [
  {
   "cell_type": "code",
   "execution_count": null,
   "metadata": {},
   "outputs": [],
   "source": [
    "\"\"\"\n",
    "You can run either this notebook locally (if you have all the dependencies and a GPU) or on Google Colab.\n",
    "\n",
    "Instructions for setting up Colab are as follows:\n",
    "1. Open a new Python 3 notebook.\n",
    "2. Import this notebook from GitHub (File -> Upload Notebook -> \"GITHUB\" tab -> copy/paste GitHub URL)\n",
    "3. Connect to an instance with a GPU (Runtime -> Change runtime type -> select \"GPU\" for hardware accelerator)\n",
    "4. Run this cell to set up dependencies.\n",
    "\"\"\"\n",
    "\n",
    "## Install NeMo if using google collab or if its not installed locally\n",
<<<<<<< HEAD
    "BRANCH = 'r1.7.2'\n",
=======
    "BRANCH = 'r1.8.0'\n",
>>>>>>> d9a329ed
    "!python -m pip install git+https://github.com/NVIDIA/NeMo.git@$BRANCH#egg=nemo_toolkit[all]"
   ]
  },
  {
   "cell_type": "code",
   "execution_count": null,
   "metadata": {},
   "outputs": [],
   "source": [
    "## Install dependencies\n",
    "!pip install wget\n",
    "!pip install faiss-gpu"
   ]
  },
  {
   "cell_type": "code",
   "execution_count": null,
   "metadata": {},
   "outputs": [],
   "source": [
    "import faiss\n",
    "import torch\n",
    "import wget\n",
    "import os\n",
    "import numpy as np\n",
    "import pandas as pd\n",
    "\n",
    "from omegaconf import OmegaConf\n",
    "from pytorch_lightning import Trainer\n",
    "from IPython.display import display\n",
    "from tqdm import tqdm\n",
    "\n",
    "from nemo.collections import nlp as nemo_nlp\n",
    "from nemo.utils.exp_manager import exp_manager"
   ]
  },
  {
   "cell_type": "markdown",
   "metadata": {},
   "source": [
    "## Entity Linking"
   ]
  },
  {
   "cell_type": "markdown",
   "metadata": {},
   "source": [
    "#### Task Description\n",
    "[Entity linking](https://en.wikipedia.org/wiki/Entity_linking) is the process of connecting concepts mentioned in natural language to their canonical forms stored in a knowledge base. For example, say a knowledge base contained the entity 'ID3452 influenza' and we wanted to process some natural language containing the sentence \"The patient has flu like symptoms\". An entity linking model would match the word 'flu' to the knowledge base entity 'ID3452 influenza', allowing for disambiguation and normalization of concepts referenced in text. Entity linking applications range from helping automate data ingestion to assisting in real time dialogue concept normalization. We will be focusing on entity linking in the medical domain for this demo, but the entity linking model, dataset, and training code within NVIDIA NeMo can be applied to other domains like finance and retail.\n",
    "\n",
    "Within NeMo and this tutorial we use the entity linking approach described in Liu et. al's NAACL 2021 \"[Self-alignment Pre-training for Biomedical Entity Representations](https://arxiv.org/abs/2010.11784v2)\". The main idea behind this approach is to reshape an initial concept embedding space such that synonyms of the same concept are pulled closer together and unrelated concepts are pushed further apart. The concept embeddings from this reshaped space can then be used to build a knowledge base embedding index. This index stores concept IDs mapped to their respective concept embeddings in a format conducive to efficient nearest neighbor search. We can link query concepts to their canonical forms in the knowledge base by performing a nearest neighbor search- matching concept query embeddings to the most similar concepts embeddings in the knowledge base index. \n",
    "\n",
    "In this tutorial we will be using the [faiss](https://github.com/facebookresearch/faiss) library to build our concept index."
   ]
  },
  {
   "cell_type": "markdown",
   "metadata": {},
   "source": [
    "#### Self Alignment Pretraining\n",
    "Self-Alignment pretraining is a second stage pretraining of an existing encoder (called second stage because the encoder model can be further finetuned after this more general pretraining step). The dataset used during training consists of pairs of concept synonyms that map to the same ID. At each training iteration, we only select *hard* examples present in the mini batch to calculate the loss and update the model weights. In this context, a hard example is an example where a concept is closer to an unrelated concept in the mini batch than it is to the synonym concept it is paired with by some margin. I encourage you to take a look at [section 2 of the paper](https://arxiv.org/pdf/2010.11784.pdf) for a more formal and in depth description of how hard examples are selected.\n",
    "\n",
    "We then use a [metric learning loss](https://openaccess.thecvf.com/content_CVPR_2019/papers/Wang_Multi-Similarity_Loss_With_General_Pair_Weighting_for_Deep_Metric_Learning_CVPR_2019_paper.pdf) calculated from the hard examples selected. This loss helps reshape the embedding space. The concept representation space is rearranged to be more suitable for entity matching via embedding cosine similarity. \n",
    "\n",
    "Now that we have idea of what's going on, let's get started!"
   ]
  },
  {
   "cell_type": "markdown",
   "metadata": {},
   "source": [
    "## Dataset Preprocessing"
   ]
  },
  {
   "cell_type": "code",
   "execution_count": null,
   "metadata": {},
   "outputs": [],
   "source": [
    "# Download data into project directory\n",
    "PROJECT_DIR = \".\" #Change if you don't want the current directory to be the project dir\n",
    "DATA_DIR = os.path.join(PROJECT_DIR, \"tiny_example_data\")\n",
    "\n",
    "if not os.path.isdir(os.path.join(DATA_DIR)):\n",
    "    wget.download('https://dldata-public.s3.us-east-2.amazonaws.com/tiny_example_data.zip',\n",
    "                  os.path.join(PROJECT_DIR, \"tiny_example_data.zip\"))\n",
    "\n",
    "    !unzip {PROJECT_DIR}/tiny_example_data.zip -d {PROJECT_DIR}"
   ]
  },
  {
   "cell_type": "markdown",
   "metadata": {},
   "source": [
    "In this tutorial we will be using a tiny toy dataset to demonstrate how to use NeMo's entity linking model functionality. The dataset includes synonyms for 12 medical concepts. Entity phrases with the same ID are synonyms for the same concept. For example, \"*chronic kidney failure*\", \"*gradual loss of kidney function*\", and \"*CKD*\" are all synonyms of concept ID 5. Here's the dataset before preprocessing:"
   ]
  },
  {
   "cell_type": "code",
   "execution_count": null,
   "metadata": {},
   "outputs": [],
   "source": [
    "raw_data = pd.read_csv(os.path.join(DATA_DIR, \"tiny_example_dev_data.csv\"), names=[\"ID\", \"CONCEPT\"], index_col=False)\n",
    "print(raw_data)"
   ]
  },
  {
   "cell_type": "markdown",
   "metadata": {},
   "source": [
    "We've already paired off the concepts for this dataset with the format `ID concept_synonym1 concept_synonym2`. Here are the first ten rows:"
   ]
  },
  {
   "cell_type": "code",
   "execution_count": null,
   "metadata": {},
   "outputs": [],
   "source": [
    "training_data = pd.read_table(os.path.join(DATA_DIR, \"tiny_example_train_pairs.tsv\"), names=[\"ID\", \"CONCEPT_SYN1\", \"CONCEPT_SYN2\"], delimiter='\\t')\n",
    "print(training_data.head(10))"
   ]
  },
  {
   "cell_type": "markdown",
   "metadata": {},
   "source": [
    "Use the [Unified Medical Language System (UMLS)](https://www.nlm.nih.gov/research/umls/index.html) dataset for full medical domain entity linking training. The data contains over 9 million entities and is a table of medical concepts with their corresponding concept IDs (CUI). After [requesting a free license and making a UMLS Terminology Services (UTS) account](https://www.nlm.nih.gov/research/umls/index.html), the [entire UMLS dataset](https://www.nlm.nih.gov/research/umls/licensedcontent/umlsknowledgesources.html) can be downloaded from the NIH's website. If you've cloned the NeMo repo you can run the data processing script located in `examples/nlp/entity_linking/data/umls_dataset_processing.py` on the full dataset. This script will take in the initial table of UMLS concepts and produce a .tsv file with each row formatted as `CUI\\tconcept_synonym1\\tconcept_synonym2`. Once the UMLS dataset .RRF file is downloaded, the script can be run from the `examples/nlp/entity_linking` directory like so: \n",
    "```\n",
    "python data/umls_dataset_processing.py\n",
    "```"
   ]
  },
  {
   "cell_type": "markdown",
   "metadata": {},
   "source": [
    "## Model Training"
   ]
  },
  {
   "cell_type": "markdown",
   "metadata": {},
   "source": [
    "Second stage pretrain a BERT Base encoder on the self-alignment pretraining task (SAP) for improved entity linking. Using a GPU, the model should take 5 minutes or less to train on this example dataset and training progress will be output below the cell."
   ]
  },
  {
   "cell_type": "code",
   "execution_count": null,
   "metadata": {},
   "outputs": [],
   "source": [
    "#Download config\n",
    "wget.download(\"https://raw.githubusercontent.com/vadam5/NeMo/main/examples/nlp/entity_linking/conf/tiny_example_entity_linking_config.yaml\",\n",
    "              os.path.join(PROJECT_DIR, \"tiny_example_entity_linking_config.yaml\"))\n",
    "\n",
    "# Load in config file\n",
    "cfg = OmegaConf.load(os.path.join(PROJECT_DIR, \"tiny_example_entity_linking_config.yaml\"))\n",
    "\n",
    "# Set config file variables\n",
    "cfg.project_dir = PROJECT_DIR\n",
    "cfg.model.nemo_path = os.path.join(PROJECT_DIR, \"tiny_example_sap_bert_model.nemo\")\n",
    "cfg.model.train_ds.data_file = os.path.join(DATA_DIR, \"tiny_example_train_pairs.tsv\")\n",
    "cfg.model.validation_ds.data_file = os.path.join(DATA_DIR, \"tiny_example_validation_pairs.tsv\")\n",
    "\n",
    "# remove distributed training flags\n",
    "cfg.trainer.strategy = None\n",
    "cfg.trainer.accelerator = None"
   ]
  },
  {
   "cell_type": "code",
   "execution_count": null,
   "metadata": {},
   "outputs": [],
   "source": [
    "# Initialize the trainer and model\n",
    "trainer = Trainer(**cfg.trainer)\n",
    "exp_manager(trainer, cfg.get(\"exp_manager\", None))\n",
    "model = nemo_nlp.models.EntityLinkingModel(cfg=cfg.model, trainer=trainer)"
   ]
  },
  {
   "cell_type": "code",
   "execution_count": null,
   "metadata": {},
   "outputs": [],
   "source": [
    "# Train and save the model\n",
    "trainer.fit(model)\n",
    "model.save_to(cfg.model.nemo_path)"
   ]
  },
  {
   "cell_type": "markdown",
   "metadata": {},
   "source": [
    "You can run the script at `examples/nlp/entity_linking/self_alignment_pretraining.py` to train a model on a larger dataset. Run\n",
    "\n",
    "```\n",
    "python self_alignment_pretraining.py project_dir=.\n",
    "```\n",
    "from the `examples/nlp/entity_linking` directory."
   ]
  },
  {
   "cell_type": "markdown",
   "metadata": {},
   "source": [
    "## Model Evaluation\n",
    "\n",
    "Let's evaluate our freshly trained model and compare its performance with a BERT Base encoder that hasn't undergone self-alignment pretraining. We first need to restore our trained model and load our BERT Base Baseline model."
   ]
  },
  {
   "cell_type": "code",
   "execution_count": null,
   "metadata": {},
   "outputs": [],
   "source": [
    "device = torch.device('cuda' if torch.cuda.is_available() else 'cpu')\n",
    "\n",
    "# Restore second stage pretrained model\n",
    "sap_model_cfg = cfg\n",
    "sap_model_cfg.index.index_save_name = os.path.join(PROJECT_DIR, \"tiny_example_entity_linking_index\")\n",
    "sap_model_cfg.index.index_ds.data_file = os.path.join(DATA_DIR, \"tiny_example_index_data.tsv\")\n",
    "sap_model = nemo_nlp.models.EntityLinkingModel.restore_from(sap_model_cfg.model.nemo_path).to(device)\n",
    "\n",
    "# Load original model\n",
    "base_model_cfg = OmegaConf.load(os.path.join(PROJECT_DIR, \"tiny_example_entity_linking_config.yaml\"))\n",
    "\n",
    "# Set train/val datasets to None to avoid loading datasets associated with training\n",
    "base_model_cfg.model.train_ds = None\n",
    "base_model_cfg.model.validation_ds = None\n",
    "base_model_cfg.index.index_save_name = os.path.join(PROJECT_DIR, \"base_model_index\")\n",
    "base_model_cfg.index.index_ds.data_file = os.path.join(DATA_DIR, \"tiny_example_index_data.tsv\")\n",
    "base_model = nemo_nlp.models.EntityLinkingModel(base_model_cfg.model).to(device)"
   ]
  },
  {
   "cell_type": "markdown",
   "metadata": {},
   "source": [
    "We are going evaluate our model on a nearest neighbor task using top 1 and top 5 accuracies as our metric. We will be using a tiny example test knowledge base and test queries. For this evaluation we are going to be comparing every test query with every concept vector in our test set knowledge base. We will rank each item in the knowledge base by its cosine similarity with the test query. We'll then compare the IDs of the predicted most similar test knowledge base concepts with our ground truth query IDs to calculate top 1 and top 5 accuracies. For this metric higher is better."
   ]
  },
  {
   "cell_type": "code",
   "execution_count": null,
   "metadata": {},
   "outputs": [],
   "source": [
    "# Helper function to get data embeddings\n",
    "def get_embeddings(model, dataloader):\n",
    "    embeddings, cids = [], []\n",
    "\n",
    "    with torch.no_grad():\n",
    "        for batch in tqdm(dataloader):\n",
    "            input_ids, token_type_ids, attention_mask, batch_cids = batch\n",
    "            batch_embeddings = model.forward(input_ids=input_ids.to(device), \n",
    "                                             token_type_ids=token_type_ids.to(device), \n",
    "                                             attention_mask=attention_mask.to(device))\n",
    "\n",
    "            # Accumulate index embeddings and their corresponding IDs\n",
    "            embeddings.extend(batch_embeddings.cpu().detach().numpy())\n",
    "            cids.extend(batch_cids)\n",
    "            \n",
    "    return embeddings, cids"
   ]
  },
  {
   "cell_type": "code",
   "execution_count": null,
   "metadata": {},
   "outputs": [],
   "source": [
    "def evaluate(model, test_kb, test_queries, ks):\n",
    "    # Initialize knowledge base and query data loaders\n",
    "    test_kb_dataloader = model.setup_dataloader(test_kb, is_index_data=True)\n",
    "    test_query_dataloader = model.setup_dataloader(test_queries, is_index_data=True)\n",
    "    \n",
    "    # Get knowledge base and query embeddings\n",
    "    test_kb_embs, test_kb_cids = get_embeddings(model, test_kb_dataloader)\n",
    "    test_query_embs, test_query_cids = get_embeddings(model, test_query_dataloader)\n",
    "\n",
    "    # Calculate the cosine distance between each query and knowledge base concept\n",
    "    score_matrix = np.matmul(np.array(test_query_embs), np.array(test_kb_embs).T)\n",
    "    accs = {k : 0 for k in ks}\n",
    "    \n",
    "    # Compare the knowledge base IDs of the knowledge base entities with \n",
    "    # the smallest cosine distance from the query \n",
    "    for query_idx in tqdm(range(len(test_query_cids))):\n",
    "        query_emb = test_query_embs[query_idx]\n",
    "        query_cid = test_query_cids[query_idx]\n",
    "        query_scores = score_matrix[query_idx]\n",
    "\n",
    "        for k in ks:\n",
    "            topk_idxs = np.argpartition(query_scores, -k)[-k:]\n",
    "            topk_cids = [test_kb_cids[idx] for idx in topk_idxs]\n",
    "            \n",
    "            # If the correct query ID is amoung the top k closest kb IDs\n",
    "            # the model correctly linked the entity\n",
    "            match = int(query_cid in topk_cids)\n",
    "            accs[k] += match\n",
    "\n",
    "    for k in ks:\n",
    "        accs[k] /= len(test_query_cids)\n",
    "                \n",
    "    return accs"
   ]
  },
  {
   "cell_type": "code",
   "execution_count": null,
   "metadata": {},
   "outputs": [],
   "source": [
    "# Create configs for our test data\n",
    "test_kb = OmegaConf.create({\n",
    "    \"data_file\": os.path.join(DATA_DIR, \"tiny_example_test_kb.tsv\"),\n",
    "    \"max_seq_length\": 128,\n",
    "    \"batch_size\": 10,\n",
    "    \"shuffle\": False,\n",
    "})\n",
    "\n",
    "test_queries = OmegaConf.create({\n",
    "    \"data_file\": os.path.join(DATA_DIR, \"tiny_example_test_queries.tsv\"),\n",
    "    \"max_seq_length\": 128,\n",
    "    \"batch_size\": 10,\n",
    "    \"shuffle\": False,\n",
    "})\n",
    "\n",
    "ks = [1, 5]\n",
    "\n",
    "# Evaluate both models on our test data\n",
    "base_accs = evaluate(base_model, test_kb, test_queries, ks)\n",
    "base_accs[\"Model\"] = \"BERT Base Baseline\"\n",
    "\n",
    "sap_accs = evaluate(sap_model, test_kb, test_queries, ks)\n",
    "sap_accs[\"Model\"] = \"BERT + SAP\"\n",
    "\n",
    "print(\"Top 1 and Top 5 Accuracy Comparison:\")\n",
    "results_df = pd.DataFrame([base_accs, sap_accs], columns=[\"Model\", 1, 5])\n",
    "results_df = results_df.style.set_properties(**{'text-align': 'left', }).set_table_styles([dict(selector='th', props=[('text-align', 'left')])])\n",
    "display(results_df)"
   ]
  },
  {
   "cell_type": "markdown",
   "metadata": {},
   "source": [
    "The purpose of this section was to show an example of evaluating your entity linking model. This evaluation set contains very little data, and no serious conclusions should be drawn about model performance. Top 1 accuracy should be between 0.7 and 1.0 for both models and top 5 accuracy should be between 0.8 and 1.0. When evaluating a model trained on a larger dataset, you can use a nearest neighbors index to speed up the evaluation time."
   ]
  },
  {
   "cell_type": "markdown",
   "metadata": {},
   "source": [
    "## Building an Index"
   ]
  },
  {
   "cell_type": "markdown",
   "metadata": {},
   "source": [
    "To qualitatively observe the improvement we gain from the second stage pretraining, let's build two indices. One will be built with BERT base embeddings before self-alignment pretraining and one will be built with the model we just trained. Our knowledge base in this tutorial will be in the same domain and have some overlapping concepts as the training set. This data file is formatted as `ID\\tconcept`."
   ]
  },
  {
   "cell_type": "markdown",
   "metadata": {},
   "source": [
    "The `EntityLinkingDataset` class can load the data used for training the entity linking encoder as well as for building the index if the `is_index_data` flag is set to true. "
   ]
  },
  {
   "cell_type": "code",
   "execution_count": null,
   "metadata": {},
   "outputs": [],
   "source": [
    "def build_index(cfg, model):\n",
    "    # Setup index dataset loader\n",
    "    index_dataloader = model.setup_dataloader(cfg.index.index_ds, is_index_data=True)\n",
    "    \n",
    "    # Get index dataset embeddings\n",
    "    embeddings, _ = get_embeddings(model, index_dataloader)\n",
    "    \n",
    "    # Train IVFFlat index using faiss\n",
    "    embeddings = np.array(embeddings)\n",
    "    quantizer = faiss.IndexFlatL2(cfg.index.dims)\n",
    "    index = faiss.IndexIVFFlat(quantizer, cfg.index.dims, cfg.index.nlist)\n",
    "    index = faiss.index_cpu_to_all_gpus(index)\n",
    "    index.train(embeddings)\n",
    "    \n",
    "    # Add concept embeddings to index\n",
    "    for i in tqdm(range(0, embeddings.shape[0], cfg.index.index_batch_size)):\n",
    "            index.add(embeddings[i:i+cfg.index.index_batch_size])\n",
    "\n",
    "    # Save index\n",
    "    faiss.write_index(faiss.index_gpu_to_cpu(index), cfg.index.index_save_name)"
   ]
  },
  {
   "cell_type": "code",
   "execution_count": null,
   "metadata": {
    "scrolled": true
   },
   "outputs": [],
   "source": [
    "build_index(sap_model_cfg, sap_model.to(device))\n",
    "build_index(base_model_cfg, base_model.to(device))"
   ]
  },
  {
   "cell_type": "markdown",
   "metadata": {},
   "source": [
    "## Entity Linking via Nearest Neighbor Search"
   ]
  },
  {
   "cell_type": "markdown",
   "metadata": {},
   "source": [
    "Now it's time to query our indices! We are going to query both our index built with embeddings from BERT Base, and our index with embeddings built from the SAP BERT model we trained. Our sample query phrases will be \"*high blood sugar*\" and \"*head pain*\". \n",
    "\n",
    "To query our indices, we first need to get the embedding of each query from the corresponding encoder model. We can then pass these query embeddings into the faiss index which will perform a nearest neighbor search, using cosine distance to compare the query embedding with embeddings present in the index. Once we get a list of knowledge base index concept IDs most closely matching our query, all that is left to do is map the IDs to a representative string describing the concept. "
   ]
  },
  {
   "cell_type": "code",
   "execution_count": null,
   "metadata": {},
   "outputs": [],
   "source": [
    "def query_index(cfg, model, index, queries, id2string):\n",
    "    # Get query embeddings from our entity linking encoder model\n",
    "    query_embs = get_query_embedding(queries, model).cpu().detach().numpy()\n",
    "    \n",
    "    # Use query embedding to find closest concept embedding in knowledge base\n",
    "    distances, neighbors = index.search(query_embs, cfg.index.top_n)\n",
    "    \n",
    "    # Get the canonical strings corresponding to the IDs of the query's nearest neighbors in the kb \n",
    "    neighbor_concepts = [[id2string[concept_id] for concept_id in query_neighbor] \\\n",
    "                                                for query_neighbor in neighbors]\n",
    "    \n",
    "    # Display most similar concepts in the knowledge base. \n",
    "    for query_idx in range(len(queries)):\n",
    "        print(f\"\\nThe most similar concepts to {queries[query_idx]} are:\")\n",
    "        for cid, concept, dist in zip(neighbors[query_idx], neighbor_concepts[query_idx], distances[query_idx]):\n",
    "            print(cid, concept, 1 - dist)\n",
    "\n",
    "    \n",
    "def get_query_embedding(queries, model):\n",
    "    # Tokenize our queries\n",
    "    model_input =  model.tokenizer(queries,\n",
    "                                   add_special_tokens = True,\n",
    "                                   padding = True,\n",
    "                                   truncation = True,\n",
    "                                   max_length = 512,\n",
    "                                   return_token_type_ids = True,\n",
    "                                   return_attention_mask = True)\n",
    "    \n",
    "    # Pass tokenized input into model\n",
    "    query_emb =  model.forward(input_ids=torch.LongTensor(model_input[\"input_ids\"]).to(device),\n",
    "                               token_type_ids=torch.LongTensor(model_input[\"token_type_ids\"]).to(device),\n",
    "                               attention_mask=torch.LongTensor(model_input[\"attention_mask\"]).to(device))\n",
    "    \n",
    "    return query_emb"
   ]
  },
  {
   "cell_type": "code",
   "execution_count": null,
   "metadata": {},
   "outputs": [],
   "source": [
    "# Load indices\n",
    "sap_index = faiss.read_index(sap_model_cfg.index.index_save_name)\n",
    "base_index = faiss.read_index(base_model_cfg.index.index_save_name)"
   ]
  },
  {
   "cell_type": "code",
   "execution_count": null,
   "metadata": {},
   "outputs": [],
   "source": [
    "# Map concept IDs to one canonical string\n",
    "index_data = open(sap_model_cfg.index.index_ds.data_file, \"r\", encoding='utf-8-sig')\n",
    "id2string = {}\n",
    "\n",
    "for line in index_data:\n",
    "    cid, concept = line.split(\"\\t\")\n",
    "    id2string[int(cid) - 1] = concept.strip()"
   ]
  },
  {
   "cell_type": "code",
   "execution_count": null,
   "metadata": {},
   "outputs": [],
   "source": [
    "id2string"
   ]
  },
  {
   "cell_type": "code",
   "execution_count": null,
   "metadata": {},
   "outputs": [],
   "source": [
    "# Some sample queries\n",
    "queries = [\"high blood sugar\", \"head pain\"]\n",
    "\n",
    "# Query BERT Base\n",
    "print(\"BERT Base output before Self Alignment Pretraining:\")\n",
    "query_index(base_model_cfg, base_model, base_index, queries, id2string)\n",
    "print(\"\\n\" + \"-\" * 50 + \"\\n\")\n",
    "\n",
    "# Query SAP BERT\n",
    "print(\"SAP BERT output after Self Alignment Pretraining:\")\n",
    "query_index(sap_model_cfg, sap_model, sap_index, queries, id2string)\n",
    "print(\"\\n\" + \"-\" * 50 + \"\\n\")"
   ]
  },
  {
   "cell_type": "markdown",
   "metadata": {},
   "source": [
    "Even after only training on this tiny amount of data, the qualitative performance boost from self-alignment pretraining is visible. The baseline model links \"*high blood sugar*\" to the entity \"*6 diabetes*\" while our SAP BERT model accurately links \"*high blood sugar*\" to \"*Hyperinsulinemia*\". Similarly, \"*head pain*\" and \"*Myocardial infraction*\" are not the same concept, but \"*head pain*\" and \"*Headache*\" are."
   ]
  },
  {
   "cell_type": "markdown",
   "metadata": {},
   "source": [
    "For larger knowledge bases keeping the default embedding size might be too large and cause out of memory issues. You can apply PCA or some other dimensionality reduction method to your data to reduce its memory footprint. Code for creating a text file of all the UMLS entities in the correct format needed to build an index and creating a dictionary mapping concept ids to canonical concept strings can be found here `examples/nlp/entity_linking/data/umls_dataset_processing.py`. \n",
    "\n",
    "The code for extracting knowledge base concept embeddings, training and applying a PCA transformation to the embeddings, building a faiss index and querying the index from the command line is located at `examples/nlp/entity_linking/build_index.py` and `examples/nlp/entity_linking/query_index.py`. \n",
    "\n",
    "If you've cloned the NeMo repo, both of these steps can be run as follows on the command line from the `examples/nlp/entity_linking/` directory.\n",
    "\n",
    "```\n",
    "python data/umls_dataset_processing.py --index\n",
    "python build_index.py --restore\n",
    "python query_index.py --restore\n",
    "```\n",
    "By default the project directory will be \".\" but can be changed by adding the flag `--project_dir=<PATH>` after each of the above commands. Intermediate steps of the index building process are saved. In the occurrence of an error, previously completed steps do not need to be rerun. "
   ]
  },
  {
   "cell_type": "markdown",
   "metadata": {},
   "source": [
    "## Command Recap"
   ]
  },
  {
   "cell_type": "markdown",
   "metadata": {},
   "source": [
    "Here is a recap of the commands and steps to repeat this process on the full UMLS dataset. \n",
    "\n",
    "1) Download the UMLS dataset file `MRCONSO.RRF` from the NIH website and place it in the `examples/nlp/entity_linking/data` directory.\n",
    "\n",
    "2) Run the following commands from the `examples/nlp/entity_linking` directory\n",
    "```\n",
    "python data/umls_dataset_processing.py\n",
    "python self_alignment_pretraining.py project_dir=. \n",
    "python data/umls_dataset_processing.py --index\n",
    "python build_index.py --restore\n",
    "python query_index.py --restore\n",
    "```\n",
    "The model will take ~24hrs to train on two GPUs and ~48hrs to train on one GPU. By default the project directory will be \".\" but can be changed by adding the flag `--project_dir=<PATH>` after each of the above commands and changing `project_dir=<PATH>` in the `self_alignment_pretraining.py` command. If you change the project directory, you should also move the `MRCONOSO.RRF` file to a `data` sub directory within the one you've specified. "
   ]
  },
  {
   "cell_type": "markdown",
   "metadata": {},
   "source": [
    "As mentioned in the introduction, entity linking within NVIDIA NeMo is not limited to the medical domain. The same data processing and training steps can be applied to a variety of domains and use cases. You can edit the datasets used as well as training and loss function hyperparameters within your config file to better suit your domain."
   ]
  }
 ],
 "metadata": {
  "kernelspec": {
   "display_name": "Python 3 (ipykernel)",
   "language": "python",
   "name": "python3"
  },
  "language_info": {
   "codemirror_mode": {
    "name": "ipython",
    "version": 3
   },
   "file_extension": ".py",
   "mimetype": "text/x-python",
   "name": "python",
   "nbconvert_exporter": "python",
   "pygments_lexer": "ipython3",
   "version": "3.8.12"
  }
 },
 "nbformat": 4,
 "nbformat_minor": 4
}<|MERGE_RESOLUTION|>--- conflicted
+++ resolved
@@ -17,11 +17,7 @@
     "\"\"\"\n",
     "\n",
     "## Install NeMo if using google collab or if its not installed locally\n",
-<<<<<<< HEAD
-    "BRANCH = 'r1.7.2'\n",
-=======
     "BRANCH = 'r1.8.0'\n",
->>>>>>> d9a329ed
     "!python -m pip install git+https://github.com/NVIDIA/NeMo.git@$BRANCH#egg=nemo_toolkit[all]"
    ]
   },
