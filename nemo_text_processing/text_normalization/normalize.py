--- conflicted
+++ resolved
@@ -20,17 +20,13 @@
 from math import factorial
 from typing import Dict, List, Union
 
-<<<<<<< HEAD
 from joblib import Parallel, delayed
-from nemo_text_processing.text_normalization.data_loader_utils import get_installation_msg, pre_process
-=======
 from nemo_text_processing.text_normalization.data_loader_utils import (
     get_installation_msg,
     load_file,
     pre_process,
     write_file,
 )
->>>>>>> 30bda3bd
 from nemo_text_processing.text_normalization.token_parser import PRESERVE_ORDER_KEY, TokenParser
 from tqdm import tqdm
 
@@ -125,7 +121,6 @@
         self.parser = TokenParser()
         self.lang = lang
 
-<<<<<<< HEAD
     def normalize_list(
         self,
         texts: List[str],
@@ -134,17 +129,7 @@
         punct_post_process: bool = False,
         batch_size: int = 1,
         n_jobs: int = 1,
-=======
-        if NLP_AVAILABLE:
-            self.processor = MosesProcessor(lang_id=lang)
-        else:
-            self.processor = None
-            print("NeMo NLP is not available. Moses de-tokenization will be skipped.")
-
-    def normalize_list(
-        self, texts: List[str], verbose=False, punct_pre_process: bool = False, punct_post_process: bool = False
->>>>>>> 30bda3bd
-    ) -> List[str]:
+    ):
         """
         NeMo text normalizer
 
@@ -160,7 +145,7 @@
 
         Returns converted list input strings
         """
-<<<<<<< HEAD
+
         # to save intermediate results to a file
         batch = min(len(texts), batch_size)
 
@@ -189,19 +174,6 @@
             for text in tqdm(batch)
         ]
         return normalized_lines
-=======
-        res = []
-        for input in tqdm(texts):
-            try:
-                text = self.normalize(
-                    input, verbose=verbose, punct_pre_process=punct_pre_process, punct_post_process=punct_post_process
-                )
-            except:
-                print(input)
-                raise Exception
-            res.append(text)
-        return res
->>>>>>> 30bda3bd
 
     def _estimate_number_of_permutations_in_nested_dict(
         self, token_group: Dict[str, Union[OrderedDict, str, bool]]
