name: MegatronNMT
do_training: True # set to False if only preprocessing data
do_testing: False # set to True to run evaluation on test data after training

trainer:
  devices: 1
  num_nodes: 1
  precision: 16 # Should be set to 16 for O1 and O2, default is 16 as PT ignores it when am_level is O0
  accelerator: gpu
  enable_checkpointing: False
  logger: False
  replace_sampler_ddp: False
  max_steps: 400000 # consumed_samples = global_step * micro_batch_size * data_parallel_size * accumulate_grad_batches
  log_every_n_steps: 10
  val_check_interval: 1000
  accumulate_grad_batches: 1
  gradient_clip_val: 1.0

exp_manager:
  explicit_log_dir: null
  exp_dir: null
  name: megatron_nmt
  create_wandb_logger: False
  wandb_logger_kwargs:
    project: null
    name: null
  resume_if_exists: True
  resume_ignore_no_checkpoint: True
  create_checkpoint_callback: True
  checkpoint_callback_params:
    monitor: val_loss
    save_top_k: 10
    mode: min
    always_save_nemo: False # saves nemo file during validation, not implemented for model parallel
    filename: 'megatron_nmt--{${exp_manager.checkpoint_callback_params.monitor}:.3f}-{step}-{consumed_samples}'
    model_parallel_size: ${multiply:${model.tensor_model_parallel_size}, ${model.pipeline_model_parallel_size}}

model:
  # NMT Params
  multilingual: False
  label_smoothing: 0.1 # TODO: Implement this.
  shared_tokenizer: True # train tokenizer model across src and tgt train data
  preproc_out_dir: null # path to store data preprocessing outputs
  src_language: 'en'
  tgt_language: 'de'
  max_generation_delta: 20 # Maximum decoder sequence length is encoder sequence length + this parameter.
  pretrained_model_path: null # Path to a pretrained model 
  pretrained_model_type: T5

  # model parallelism 
  micro_batch_size: 32
  global_batch_size: 512 # will use more micro batches to reach global batch size
  tensor_model_parallel_size: 1
  pipeline_model_parallel_size: 1
  pipeline_model_parallel_split_rank: 0 # rank at which decoder starts.
  resume_from_checkpoint: null # manually set the checkpoint file to load from

  # model architecture
  make_vocab_size_divisible_by: 128 # Pad the vocab size to be divisible by this value for computation efficiency.
  pre_process: True # add embedding
  post_process: True # add pooler

  megatron_amp_O2: False # use AMP with O2 style mixed precision instead of native amp on-the-fly weight autocasting.
  grad_allreduce_chunk_size_mb: 125

  seq_length: 512
  max_position_embeddings: ${.seq_length}
  num_layers: 12
  hidden_size: 768
  ffn_hidden_size: 3072 # Transformer FFN hidden size. Usually 4 * hidden_size.
  num_attention_heads: 12
  init_method_std: 0.02 # Standard deviation of the zero mean normal distribution used for weight initialization.')
  hidden_dropout: 0.1 # Dropout probability for hidden state transformer.
  attention_dropout: 0.1 # Dropout probability in the attention layer.
  kv_channels: null # Projection weights dimension in multi-head attention. Set to hidden_size // num_attention_heads if null
  apply_query_key_layer_scaling: True # scale Q * K^T by 1 / layer-number.
  layernorm_epsilon: 1e-5
  persist_layer_norm: True # Use of persistent fused layer norm kernel.
  gradient_as_bucket_view: True # Allocate gradients in a contiguous bucket to save memory (less fragmentation and buffer memory)
<<<<<<< HEAD
  encoder_arch: 'transformer' # Options: ['transformer', 'perceiver']
  decoder_arch: 'transformer' # Options: ['transformer']
  activation: 'gelu' # Options ['gelu', 'geglu', 'swiglu', 'reglu']
  headscale: False # Whether to learn extra parameters that scale the output of the each self-attention head.
  transformer_block_type: 'pre_ln' # Options ['pre_ln', 'post_ln', 'normformer']
  hidden_steps: 32 # Number of latent vectors to use for pereceiver encoders
  num_self_attention_per_cross_attention: 1 # Number of self-attention layers for every cross-attention layer.
  num_init_cross_attn_layers: 1 # Number of initial cross-attention layers.
=======
  bias_gelu_fusion: True # Use a kernel that fuses the bias addition from weight matrices with the subsequent gelu activation.
  masked_softmax_fusion: True # Use a kernel that fuses the attention softmax with it's mask.
  bias_dropout_add_fusion: True # Use a kernel that fuses the bias addition, dropout and residual connection addition.
  bias: True # Whether to use bias terms in all weight matrices.
  normalization: 'layernorm' # Normalization layer to use. Options are 'layernorm', 'rmsnorm'
  encoder_arch: 'transformer'
  decoder_arch: 'transformer'
  activation: 'gelu' # Options ['gelu', 'geglu', 'swiglu', 'reglu']
  headscale: False # Whether to learn extra parameters that scale the output of the each self-attention head.
  transformer_block_type: 'pre_ln' # Options ['pre_ln', 'post_ln', 'normformer']

  # precision
  native_amp_init_scale: 4294967296 # 2 ** 32
  native_amp_growth_interval: 1000
  fp32_residual_connection: False # Move residual connections to fp32
  fp16_lm_cross_entropy: False # Move the cross entropy unreduced loss calculation for lm head to fp16

  # miscellaneous
  seed: 1234
  use_cpu_initialization: False # Init weights on the CPU (slow for large models)
  onnx_safe: False # Use work-arounds for known problems with Torch ONNX exporter.
  apex_transformer_log_level: 30 # Python logging level displays logs with severity greater than or equal to this

  # not implemented in NeMo yet
  activations_checkpoint_method: null # 'uniform', 'block'
  activations_checkpoint_num_layers: 1 
>>>>>>> 86137df5

  train_ds:
    src_file_name: null
    tgt_file_name: null
    dataset_type: 'tarred' # Options ['tarred', 'text', 'bin_memmap', 'text_memmap']
    sampler: 'distributed' # Options ['distributed', 'megatron']. Note megatron samplers do not shuffle across epochs.
    micro_batch_size: ${model.micro_batch_size}
    global_batch_size: ${model.global_batch_size}
    # config for preprocessing training data and creating a tarred datset automatically
    tar_file_prefix: parallel # prefix for tar file names
    tar_files: null # if data has already been preprocessed (rest of config ignored)
    metadata_file: null # metadata for tarred dataset
    lines_per_dataset_fragment: 1000000 # Number of lines to consider for bucketing and padding
    num_batches_per_tarfile: 100 # Number of batches (pickle files) within each tarfile
    tar_shuffle_n: 100 # How many samples to look ahead and load to be shuffled
    shard_strategy: scatter # tarred dataset shard distribution strategy
    n_preproc_jobs: -2 # number of processes to use for data preprocessing (-2 means all but 2)
    tokens_in_batch: 512
    clean: true
    max_seq_length: 512
    shuffle: true
    num_samples: -1
    drop_last: false
    pin_memory: false
    num_workers: 8
    concat_sampling_technique: temperature # only used with ConcatTranslationDataset 
    concat_sampling_temperature: 5 # only used with ConcatTranslationDataset 
    concat_sampling_probabilities: null # only used with ConcatTranslationDataset 
    reverse_lang_direction: false

  validation_ds:
    src_file_name: ???
    tgt_file_name: ???
    dataset_type: 'text' # Options: ['text']. Validation data needs to be raw text.
    tokens_in_batch: 512
    clean: false
    max_seq_length: 512
    shuffle: false
    num_samples: -1
    drop_last: false
    pin_memory: false
    num_workers: 8

  test_ds:
    src_file_name: ???
    tgt_file_name: ???
    dataset_type: 'text' # Options: ['text']. Validation data needs to be raw text.
    tokens_in_batch: 512
    clean: false
    max_seq_length: 512
    shuffle: false
    num_samples: -1
    drop_last: false
    pin_memory: false
    num_workers: 8

  optim:
    name: fused_adam
    lr: 0.001
    betas:
      - 0.9
      - 0.98
    weight_decay: 0.0
    sched:
      name: InverseSquareRootAnnealing
      min_lr: 0.0
      last_epoch: -1
      warmup_ratio: 0.1

  encoder_tokenizer:
    library: yttm
    model: null
    vocab_size: null # vocab size for training bpe
    bpe_dropout: null
    vocab_file: null
    special_tokens: null
    training_sample_size: null # valid for sentencepiece tokenizer
    r2l: false
    sentencepiece_legacy: True

  decoder_tokenizer:
    library: yttm
    model: null
    vocab_size: null # vocab size for training bpe
    bpe_dropout: null
    vocab_file: null
    special_tokens: null
    training_sample_size: null # valid for sentencepiece tokenizer
    r2l: false
    sentencepiece_legacy: True<|MERGE_RESOLUTION|>--- conflicted
+++ resolved
@@ -77,16 +77,6 @@
   layernorm_epsilon: 1e-5
   persist_layer_norm: True # Use of persistent fused layer norm kernel.
   gradient_as_bucket_view: True # Allocate gradients in a contiguous bucket to save memory (less fragmentation and buffer memory)
-<<<<<<< HEAD
-  encoder_arch: 'transformer' # Options: ['transformer', 'perceiver']
-  decoder_arch: 'transformer' # Options: ['transformer']
-  activation: 'gelu' # Options ['gelu', 'geglu', 'swiglu', 'reglu']
-  headscale: False # Whether to learn extra parameters that scale the output of the each self-attention head.
-  transformer_block_type: 'pre_ln' # Options ['pre_ln', 'post_ln', 'normformer']
-  hidden_steps: 32 # Number of latent vectors to use for pereceiver encoders
-  num_self_attention_per_cross_attention: 1 # Number of self-attention layers for every cross-attention layer.
-  num_init_cross_attn_layers: 1 # Number of initial cross-attention layers.
-=======
   bias_gelu_fusion: True # Use a kernel that fuses the bias addition from weight matrices with the subsequent gelu activation.
   masked_softmax_fusion: True # Use a kernel that fuses the attention softmax with it's mask.
   bias_dropout_add_fusion: True # Use a kernel that fuses the bias addition, dropout and residual connection addition.
@@ -97,6 +87,9 @@
   activation: 'gelu' # Options ['gelu', 'geglu', 'swiglu', 'reglu']
   headscale: False # Whether to learn extra parameters that scale the output of the each self-attention head.
   transformer_block_type: 'pre_ln' # Options ['pre_ln', 'post_ln', 'normformer']
+  hidden_steps: 32 # Number of latent vectors to use for pereceiver encoders
+  num_self_attention_per_cross_attention: 1 # Number of self-attention layers for every cross-attention layer.
+  num_init_cross_attn_layers: 1 # Number of initial cross-attention layers.
 
   # precision
   native_amp_init_scale: 4294967296 # 2 ** 32
@@ -113,7 +106,6 @@
   # not implemented in NeMo yet
   activations_checkpoint_method: null # 'uniform', 'block'
   activations_checkpoint_num_layers: 1 
->>>>>>> 86137df5
 
   train_ds:
     src_file_name: null
